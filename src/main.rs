use clap::{Parser, Subcommand};
use rayon::prelude::*;
use reqwest::blocking::Client;
use serde::{Deserialize, Serialize}; // Added Serialize
use std::{
    collections::HashMap,
    fs,
    fs::OpenOptions,
    io::{Read, Write},
    process::Command,
};
use tempfile::tempdir;
use thiserror::Error;

// Custom error type for command execution
#[derive(Debug)]
struct CommandError {
    command: String,
    args: Vec<String>,
    exit_code: Option<i32>,
    stdout: String,
    stderr: String,
}

impl std::fmt::Display for CommandError {
    fn fmt(&self, f: &mut std::fmt::Formatter<'_>) -> std::fmt::Result {
        writeln!(
            f,
            "Command failed: {} {}",
            self.command,
            self.args.join(" ")
        )?;
        if let Some(code) = self.exit_code {
            writeln!(f, "Exit code: {}", code)?;
        }
        if !self.stdout.is_empty() {
            writeln!(f, "Stdout: {}", self.stdout)?;
        }
        if !self.stderr.is_empty() {
            writeln!(f, "Stderr: {}", self.stderr)?;
        }
        Ok(())
    }
}

impl std::error::Error for CommandError {}

#[derive(Error, Debug)]
enum AppError {
    #[error("Command Error: {0}")]
    Command(#[from] CommandError),
    #[error("IO Error: {0}")]
    Io(#[from] std::io::Error),
    #[error("Fetch Error: {0}")]
    Fetch(#[from] reqwest::Error),
    #[error("TOML Deserialization Error: {0}")]
    TomlDe(#[from] toml::de::Error),
    #[error("Other Error: {0}")]
    Other(#[from] Box<dyn std::error::Error + Send + Sync>),
}

#[derive(Debug, Deserialize, Serialize)] // Added Serialize
struct Config {
    system: Option<SystemSection>,
    apt: Option<Section>,
    snap: Option<Section>,
    flatpak: Option<Section>,
    cargo: Option<Section>,
    deb: Option<DebSection>,
    scripts: Option<ScriptsSection>,
}

#[derive(Debug, Deserialize, Serialize)] // Added Serialize
struct SystemSection {
    #[serde(default)] // Default to false if not present
    update: bool,
}

#[derive(Debug, Deserialize, Serialize)] // Added Serialize
struct Section {
    #[serde(default)] // Default to empty Vec if not present
    list: Vec<String>,
}

#[derive(Debug, Deserialize, Serialize)] // Added Serialize
struct DebSection {
    #[serde(default)] // Default to empty Vec if not present
    urls: Vec<String>,
}

#[derive(Debug, Deserialize, Serialize)] // Added Serialize
struct ScriptsSection {
    #[serde(flatten)]
    commands: HashMap<String, String>,
}

/// Railtube: Declarative OS Package Management
#[derive(Parser, Debug)]
#[command(author, version, about, long_about = None)]
struct Args {
    #[command(subcommand)]
    command: Commands,
}

#[derive(Subcommand, Debug)]
enum Commands {
    /// Apply configurations from a TOML manifest
    Apply {
        /// The source of the TOML configuration file (local path or URL).
        #[arg(short, long)]
        source: String,
        /// Perform a dry run, showing what would be installed without actually installing anything.
        #[arg(long, default_value = "false")]
        dry_run: bool,
        /// Skip confirmation prompts for installations.
        #[arg(long, default_value = "false")]
        yes: bool,
        /// Apply configurations to specific sections only (e.g., cargo, apt).
        #[arg(long, value_delimiter = ',')] // Allow multiple comma-separated values
        only: Option<Vec<String>>,
    },
    /// Run scripts defined in the TOML manifest
    Run {
        /// The source of the TOML configuration file (local path or URL).
        #[arg(short, long)]
        source: String,
        /// The name of the script to run from the [scripts] section.
        script_name: String,
    },
    /// Run the doctor command to check installed packages against the TOML manifest.
    Doctor {
        /// The source of the TOML configuration file (local path or URL).
        #[arg(short, long)]
        source: String,
    },
    /// Export the current environment to a TOML manifest
    Export {
        /// The output file path for the generated TOML manifest.
        #[arg(short, long, default_value = "exported-env.toml")]
        output: String,
    },
}

// Function to log messages to a file
fn log_message(message: &str) -> Result<(), std::io::Error> {
    const LOG_FILE: &str = "railtube.log";
    let mut file = OpenOptions::new()
        .create(true)
        .append(true)
        .open(LOG_FILE)?;
    writeln!(file, "{}", message)?;
    Ok(())
}

// Helper function to log messages and handle errors
fn log_or_eprint(message: &str, error_message: &str) {
    if let Err(e) = log_message(message) {
        eprintln!("{}: {}", error_message, e);
    }
}

fn run_command(cmd: &str, args: &[&str]) -> Result<(), CommandError> {
    let command_str = format!("{} {}", cmd, args.join(" "));
    log_or_eprint(
        &format!("Executing: {}", command_str),
        "Failed to log message",
    );
    println!("Executing: {}", command_str);

    let mut command = Command::new(cmd);
    command.args(args);

    let output = command.output().map_err(|e| {
        let stderr_msg = format!("Error executing command '{}': {}", command_str, e);
        log_or_eprint(&stderr_msg, "Failed to log error message");
        CommandError {
            command: cmd.to_string(),
            args: args.iter().map(|s| s.to_string()).collect(),
            exit_code: None,
            stdout: String::new(),
            stderr: stderr_msg,
        }
    })?;

    let exit_code = output.status.code();
    let stdout = String::from_utf8_lossy(&output.stdout).to_string();
    let stderr = String::from_utf8_lossy(&output.stderr).to_string();

    // Log stdout and stderr regardless of success
    if !stdout.is_empty() {
        log_or_eprint(&format!("Stdout:\n{}", stdout), "Failed to log stdout");
    }
    if !stderr.is_empty() {
        log_or_eprint(&format!("Stderr:\n{}", stderr), "Failed to log stderr");
    }

    if !output.status.success() {
        let error_msg = format!(
            "Command failed with exit code {:?}: {}",
            exit_code, command_str
        );
        log_or_eprint(&error_msg, "Failed to log error message");
        return Err(CommandError {
            command: cmd.to_string(),
            args: args.iter().map(|s| s.to_string()).collect(),
            exit_code,
            stdout,
            stderr,
        });
    }
    Ok(())
}

fn fetch_toml_content(source: &str) -> Result<String, AppError> {
    if source.starts_with("http://") || source.starts_with("https://") {
        let client = Client::new(); // Client created here, outside the loop
        let mut response = client.get(source).send()?;
        if !response.status().is_success() {
            return Err(AppError::Other(
                format!("Failed to fetch URL: {}", response.status()).into(),
            ));
        }
        let mut content = String::new();
        response.read_to_string(&mut content)?;
        Ok(content)
    } else {
        fs::read_to_string(source).map_err(AppError::Io)
    }
}

// Helper to check if a Cargo package is installed
fn is_cargo_package_installed(pkg_name: &str) -> bool {
    let cargo_bin_path = match std::env::var("CARGO_HOME") {
        Ok(val) => std::path::PathBuf::from(val).join("bin"),
        Err(_) => {
            // Fallback if CARGO_HOME is not set or dirs::home_dir() fails.
            // This fallback is a bit simplistic and might not work on all systems.
            // A more robust solution would involve better error handling or a different crate.
            dirs::home_dir()
                .map(|home| home.join(".cargo").join("bin"))
                .unwrap_or_else(|| {
                    // If home_dir() also fails, we can't reliably find cargo bin.
                    // Log a warning and proceed to the fallback check.
                    eprintln!("Warning: Could not determine CARGO_HOME or home directory. Proceeding with 'cargo install --list' fallback.");
                    std::path::PathBuf::new() // Return an empty path, which will likely fail exists() check
                })
        }
    };

    // Check if the executable exists in the determined cargo bin path
    if !cargo_bin_path.as_os_str().is_empty() {
        // Ensure we have a valid path before checking existence
        let executable_path = cargo_bin_path.join(pkg_name);
        if executable_path.exists() {
            return true;
        }
    }

    // Fallback to `cargo install --list` if executable not found or cargo_home failed
    let output = Command::new("cargo").arg("install").arg("--list").output();

    match output {
        Ok(output) => {
            if !output.status.success() {
                eprintln!("Warning: Failed to list installed cargo packages. Assuming '{}' is not installed.", pkg_name);
                return false;
            }
            let stdout = String::from_utf8_lossy(&output.stdout);
            // The output format is typically "package_name vX.Y.Z"
            // We need to check if the package name exists in the output.
            // A simple check for the package name followed by a space or newline should suffice.
            // Improved check using grep-like logic: filter lines starting with "pkg " and check for pkg_name.
            stdout
                .lines()
                .any(|line| line.trim_start().starts_with(&format!("{} v", pkg_name)))
        }
        Err(e) => {
            eprintln!("Warning: Error executing 'cargo install --list': {}. Assuming '{}' is not installed.", e, pkg_name);
            false
        }
    }
}

// Helper to check if a Snap package is installed
fn is_snap_package_installed(pkg_name: &str) -> bool {
    // Snap package names can sometimes have arguments like "code --classic".
    // We need to extract the base package name for the check.
    let base_pkg_name = pkg_name.split_whitespace().next().unwrap_or(pkg_name);

    // Use `snap info` which is more direct. It returns a success status if the package is installed.
    let output = Command::new("snap").arg("info").arg(base_pkg_name).output();

    match output {
        Ok(output) => output.status.success(),
        Err(e) => {
            eprintln!(
                "Warning: Error executing 'snap info': {}. Assuming '{}' is not installed.",
                e, base_pkg_name
            );
            false
        }
    }
}

// Helper to check if a Flatpak package is installed
fn is_flatpak_package_installed(pkg_name: &str) -> bool {
    // Use `flatpak info` which is more direct and reliable.
    // It returns a success status code if the package is installed.
    let output = Command::new("flatpak").arg("info").arg(pkg_name).output();

    match output {
        Ok(output) => output.status.success(),
        Err(e) => {
            eprintln!(
                "Warning: Error executing 'flatpak info': {}. Assuming '{}' is not installed.",
                e, pkg_name
            );
            false
        }
    }
}

// Helper to get installed APT packages
fn get_installed_apt_packages() -> Result<Vec<String>, AppError> {
    let output = Command::new("dpkg-query")
        .arg("-W")
        .arg("-f=${Package}\n")
        .output()?;

    if !output.status.success() {
        let stderr = String::from_utf8_lossy(&output.stderr);
        return Err(AppError::Other(
            format!(
                "Failed to list installed APT packages with dpkg-query: {}",
                stderr
            )
            .into(),
        ));
    }

    let stdout = String::from_utf8_lossy(&output.stdout);
    Ok(stdout
        .lines()
        .filter(|l| !l.is_empty())
        .map(String::from)
        .collect())
}

// Helper to get the installed version of an APT package
fn get_installed_apt_version(pkg_name: &str) -> Result<Option<String>, AppError> {
    let output = Command::new("dpkg-query")
        .arg("-W")
        .arg("-f")
        .arg("${Version}")
        .arg(pkg_name)
        .output()?;

    if !output.status.success() {
        // Package not found or other error
        if String::from_utf8_lossy(&output.stderr).contains("no packages found") {
            return Ok(None); // Package not installed
        }
        let stderr = String::from_utf8_lossy(&output.stderr);
        return Err(AppError::Other(
            format!(
                "Failed to query version for APT package '{}': {}",
                pkg_name, stderr
            )
            .into(),
        ));
    }

    let stdout = String::from_utf8_lossy(&output.stdout);
    // The output might be enclosed in single quotes, e.g., '1.2.3'
    let version = stdout.trim().trim_matches('\'').to_string();
    Ok(Some(version))
}

// Helper to get installed Cargo packages
fn get_installed_cargo_packages() -> Result<Vec<String>, AppError> {
    let mut packages = Vec::new();
    let output = Command::new("cargo")
        .arg("install")
        .arg("--list")
        .output()?;

    if !output.status.success() {
        return Err(AppError::Other(
            "Failed to list installed Cargo packages.".into(),
        ));
    }

    let stdout = String::from_utf8_lossy(&output.stdout);
    for line in stdout.lines() {
        // Example line: "package-name v1.2.3"
        if let Some(pkg_name) = line.split_whitespace().next() {
            packages.push(pkg_name.to_string());
        }
    }
    Ok(packages)
}

// Helper to get installed Snap packages
fn get_installed_snap_packages() -> Result<Vec<String>, AppError> {
    let mut packages = Vec::new();
    let output = Command::new("snap").arg("list").output()?;

    if !output.status.success() {
        return Err(AppError::Other(
            "Failed to list installed Snap packages.".into(),
        ));
    }

    let stdout = String::from_utf8_lossy(&output.stdout);
    for line in stdout.lines().skip(1) {
        // Example line: "Name Version Rev Tracking Publisher Notes"
        if let Some(pkg_name) = line.split_whitespace().next() {
            packages.push(pkg_name.to_string());
        }
    }
    Ok(packages)
}

// Helper to get installed Flatpak packages
fn get_installed_flatpak_packages() -> Result<Vec<String>, AppError> {
    let output = Command::new("flatpak")
        .arg("list")
        .arg("--app") // Only list applications
        .arg("--columns=application") // Specify the column to get application IDs
        .output()?;

    if !output.status.success() {
        let stderr = String::from_utf8_lossy(&output.stderr);
        return Err(AppError::Other(
            format!("Failed to list installed Flatpak packages: {}", stderr).into(),
        ));
    }

    let stdout = String::from_utf8_lossy(&output.stdout);
    // Filter out empty lines and collect the application IDs
    Ok(stdout
        .lines()
        .filter(|l| !l.is_empty())
        .map(String::from)
        .collect())
}

// Helper function to confirm installation with the user
fn confirm_installation(prompt: &str) -> Result<bool, AppError> {
    print!("{} (y/N): ", prompt);
    std::io::Write::flush(&mut std::io::stdout())?;
    let mut input = String::new();
    std::io::stdin().read_line(&mut input)?;
    Ok(input.trim().eq_ignore_ascii_case("y"))
}

fn apply_config(
    config: &Config,
    dry_run: bool,
    yes: bool,
    only: Option<Vec<String>>,
) -> Result<(), AppError> {
    // Helper closure to check if a section should be processed
    let should_process = |section_name: &str| -> bool {
        match &only {
            Some(sections) => sections
                .iter()
                .any(|s| s.eq_ignore_ascii_case(section_name)),
            None => true, // Process all sections if 'only' is not specified
        }
    };

    // Handle system updates
    if should_process("system") {
        if let Some(sys) = &config.system {
            if sys.update {
                if dry_run {
                    println!("Would run: sudo apt update");
                } else {
                    run_command("sudo", &["apt", "update"])?;
                }
            }
        }
    }

    // Execute APT commands
    if should_process("apt") {
        if let Some(apt) = &config.apt {
            // APT package installation is not easily parallelized due to sudo and potential dependencies.
            // We process them sequentially for now.
            for pkg_spec in &apt.list {
                let mut pkg_name = pkg_spec.as_str();
                let mut desired_version: Option<String> = None;

                // Check if a specific version is requested
                if let Some((name, version)) = pkg_spec.split_once('=') {
                    pkg_name = name;
                    desired_version = Some(version.to_string());
                }

                // Check if package is already installed
                let is_installed = Command::new("dpkg")
                    .arg("-s")
                    .arg(pkg_name)
                    .output()
                    .map(|o| o.status.success())
                    .unwrap_or(false);

                if is_installed {
                    if let Some(version_to_match) = &desired_version {
                        match get_installed_apt_version(pkg_name) {
                            Ok(Some(installed_version)) => {
                                if installed_version == *version_to_match {
                                    println!(
                                        "APT package '{}' version '{}' already installed, skipping.",
                                        pkg_name, installed_version
                                    );
                                    continue; // Skip installation if version matches
                                } else {
                                    println!("APT package '{}' installed with version '{}', but '{}' is requested. Reinstalling.", pkg_name, installed_version, version_to_match);
                                    // Proceed to installation
                                }
                            }
                            Ok(None) => {
                                // This case should ideally not happen if is_installed is true, but handle defensively.
                                eprintln!("Warning: APT package '{}' reported as installed but version query failed. Proceeding with installation.", pkg_name);
                                // Proceed to installation
                            }
                            Err(e) => {
                                eprintln!("Warning: Error checking installed APT version for '{}': {}. Proceeding with installation.", pkg_name, e);
                                // Proceed to installation
                            }
                        }
                    } else {
                        // No version specified, and package is installed. Skip.
                        println!("APT package '{}' already installed, skipping.", pkg_name);
                        continue;
                    }
                } else {
                    // Package is not installed.
                    if desired_version.is_some() {
                        println!(
                            "APT package '{}' version '{}' not installed. Installing.",
                            pkg_name,
                            desired_version.as_ref().unwrap()
                        );
                    } else {
                        println!("APT package '{}' not installed. Installing.", pkg_name);
                    }
                    // Proceed to installation
                }

                // If we reach here, installation is needed.
                let action_desc = format!("Installing APT package '{}'", pkg_spec);
                log_or_eprint(&action_desc, "Failed to log message");
                println!("{}", action_desc);

                if dry_run {
                    println!("Would run: sudo apt install -y {}", pkg_spec);
                } else {
                    if !yes
                        && !confirm_installation(&format!(
                            "Do you want to install '{}'?",
                            pkg_spec
                        ))?
                    {
                        println!("Installation aborted by user.");
                        continue; // Skip this package
                    }
                    run_command("sudo", &["apt", "install", "-y", pkg_spec])?;
                }
            }
        }
    }

    // Execute Snap commands
    if should_process("snap") {
        if let Some(snap) = &config.snap {
            let packages_to_install: Vec<_> = snap
                .list
                .iter()
                .filter(|pkg| {
                    let pkg_name = pkg.split_whitespace().next().unwrap_or(pkg);
                    if !is_snap_package_installed(pkg_name) {
                        true
                    } else {
                        println!("Snap package '{}' already installed, skipping.", pkg_name);
                        false
                    }
                })
                .collect();

            if packages_to_install.is_empty() {
                return Ok(());
            }

            if dry_run {
                for pkg in packages_to_install {
                    println!("Would run: sudo snap install {}", pkg);
                }
                return Ok(());
            }

            if !yes {
                // Sequential confirmation
                for pkg in &packages_to_install {
                    if confirm_installation(&format!(
                        "Do you want to install snap package '{}'?",
                        pkg
                    ))? {
                        run_command("sudo", &["snap", "install", pkg])?;
                    } else {
                        println!("Installation aborted by user.");
                    }
<<<<<<< HEAD
=======
                } else {
                    // Parallel execution for actual installation
                    let result: Result<(), AppError> = snap.list.par_iter().try_for_each(|pkg| {
                        let pkg_name = pkg.split_whitespace().next().unwrap_or(pkg); // Get base name for check
                        if !is_snap_package_installed(pkg_name) {
                            run_command("sudo", &["snap", "install", pkg])
                                .map_err(AppError::Command)
                        } else {
                            println!("Snap package '{}' already installed, skipping.", pkg_name);
                            Ok(())
                        }
                    });
                    result?;
>>>>>>> 9de6c24c
                }
            } else {
                // Parallel installation
                packages_to_install
                    .par_iter()
                    .try_for_each(|pkg| run_command("sudo", &["snap", "install", pkg]).map_err(AppError::Command))?;
            }
        }
    }

    // Execute Flatpak commands
    if should_process("flatpak") {
        if let Some(flatpak) = &config.flatpak {
            if dry_run {
                // For dry run, process sequentially for better readability
                for pkg in &flatpak.list {
                    if !is_flatpak_package_installed(pkg) {
                        let command_str = format!("flatpak install -y {}", pkg);
                        println!("Would run: {}", command_str);
                    } else {
                        println!("Flatpak package '{}' already installed, skipping.", pkg);
                    }
                }
            } else {
                // When user confirmation is required, the installation loop for these packages must be sequential.
                if !yes {
                    for pkg in &flatpak.list {
                        if !is_flatpak_package_installed(pkg) {
                            if confirm_installation(&format!(
                                "Do you want to install flatpak package '{}'?",
                                pkg
                            ))? {
                                run_command("flatpak", &["install", "-y", pkg])?;
                            } else {
                                println!("Installation aborted by user.");
                            }
                        } else {
                            println!("Flatpak package '{}' already installed, skipping.", pkg);
                        }
                    }
                } else {
                    // Parallel execution for actual installation
                    let result: Result<(), AppError> =
                        flatpak.list.par_iter().try_for_each(|pkg| {
                            if !is_flatpak_package_installed(pkg) {
                                run_command("flatpak", &["install", "-y", pkg])
                                    .map_err(AppError::Command)
                            } else {
                                println!("Flatpak package '{}' already installed, skipping.", pkg);
                                Ok(())
                            }
                        });
                    result?;
                }
            }
        }
    }

    // Execute Cargo install commands in parallel, propagating errors
    if should_process("cargo") {
        if let Some(cargo) = &config.cargo {
            let packages_to_install: Vec<_> = cargo
                .list
                .iter()
                .filter(|pkg| {
                    if !is_cargo_package_installed(pkg) {
                        true
                    } else {
                        println!("Cargo package '{}' already installed, skipping.", pkg);
                        false
                    }
                })
                .collect();

            if packages_to_install.is_empty() {
                return Ok(());
            }

            if dry_run {
                for pkg in packages_to_install {
                    println!("Would run: cargo install --locked --force {}", pkg);
                }
                return Ok(());
            }

            // Cargo install doesn't typically prompt for confirmation, so no 'yes' check needed here.
            packages_to_install
                .par_iter()
                .try_for_each(|pkg| run_command("cargo", &["install", "--locked", "--force", pkg]).map_err(AppError::Command))?;
        }
    }

    // Handle .deb files
    if should_process("deb") {
        if let Some(deb) = &config.deb {
            let temp_dir = tempdir()?;
            let client = Client::new(); // Client created here, outside the loop
            for url in &deb.urls {
                let filename = url.split('/').next_back().unwrap_or("package.deb");
                let temp_path = temp_dir.path().join(filename);

                println!("Downloading {} to {}", url, temp_path.display());
                let mut response = client.get(url).send()?;
                if !response.status().is_success() {
                    return Err(AppError::Other(
                        format!("Failed to download {}: {}", url, response.status()).into(),
                    ));
                }
                let mut file = fs::File::create(&temp_path)?;
                response.copy_to(&mut file)?;

                println!("Installing {}...", temp_path.display());
                if dry_run {
                    println!("Would run: sudo dpkg -i {}", temp_path.display());
                    println!("Would run: sudo apt --fix-broken install -y");
                } else {
                    if !yes
                        && !confirm_installation(&format!(
                            "Do you want to install deb package '{}'?",
                            url
                        ))?
                    {
                        println!("Installation aborted by user.");
                        continue; // Skip this package
                    }
                    run_command(
                        "sudo",
                        &[
                            "dpkg",
                            "-i",
                            temp_path.to_str().ok_or(AppError::Other(
                                "Temporary path is not valid UTF-8".into(),
                            ))?,
                        ],
                    )?;
                    run_command("sudo", &["apt", "--fix-broken", "install", "-y"])?;
                }
            }
        }
    }

    Ok(())
}

fn run_scripts(config: &Config, script_name: &str, is_remote_source: bool) -> Result<(), AppError> {
    if let Some(scripts) = &config.scripts {
        if let Some(command_to_run) = scripts.commands.get(script_name) {
            println!("Running script '{}': {}", script_name, command_to_run);

            if is_remote_source {
                println!("WARNING: Executing script from a remote source.");
                // Prompt for confirmation
                print!("Do you want to proceed? (y/N): ");
                std::io::Write::flush(&mut std::io::stdout())?;
                let mut input = String::new();
                std::io::stdin().read_line(&mut input)?;
                if !input.trim().eq_ignore_ascii_case("y") {
                    println!("Script execution aborted by user.");
                    return Ok(()); // User chose not to proceed
                }
            }

            // Execute the command string using a shell for flexibility
            run_command("sh", &["-c", command_to_run])?;
        } else {
            eprintln!("Script '{}' not found in [scripts] section.", script_name);
            return Err(AppError::Other(
                format!("Script '{}' not found.", script_name).into(),
            ));
        }
    } else {
        eprintln!("No [scripts] section found in the TOML configuration.");
        return Err(AppError::Other("No [scripts] section found.".into()));
    }
    Ok(())
}

// Function to export the current environment to a TOML manifest
fn export_current_environment() -> Result<Config, AppError> {
    let config = Config {
        system: Some(SystemSection { update: false }), // Default to false for export
        apt: Some(Section {
            list: get_installed_apt_packages()?,
        }),
        snap: Some(Section {
            list: get_installed_snap_packages()?,
        }),
        flatpak: Some(Section {
            list: get_installed_flatpak_packages()?,
        }),
        cargo: Some(Section {
            list: get_installed_cargo_packages()?,
        }),
        deb: None, // Deb files are usually downloaded from URLs, not installed system-wide in a way that's easily exportable
        scripts: None, // Scripts are defined, not exported from current state
    };

    // For simplicity, we'll assume no system updates are exported by default.
    // If a system update was performed, it might be hard to determine if it was a "default" update or a specific one.
    // We can refine this later if needed.

    Ok(config)
}

// Helper function to check package discrepancies for a given package manager
fn check_package_discrepancies(
    package_manager_name: &str,
    toml_packages: &std::collections::HashSet<&str>,
    installed_packages: &std::collections::HashSet<&str>,
) {
    // Packages in TOML but not installed
    let missing: Vec<_> = toml_packages.difference(installed_packages).collect();
    if !missing.is_empty() {
        println!(
            "\n{} packages listed in TOML but not installed:",
            package_manager_name
        );
        for pkg in missing {
            println!("- {}", pkg);
        }
    }

    // Packages installed but not in TOML
    let extra: Vec<_> = installed_packages.difference(toml_packages).collect();
    if !extra.is_empty() {
        println!(
            "\n{} packages installed but not listed in TOML:",
            package_manager_name
        );
        for pkg in extra {
            println!("- {}", pkg);
        }
    }
}

// Function to perform the doctor command logic
fn doctor_command(config: &Config, source: &str) -> Result<(), AppError> {
    println!("Running railtube doctor for: {}", source);

    // Check APT packages
    if let Some(apt_section) = &config.apt {
        let toml_packages = apt_section
            .list
            .iter()
            .map(|pkg_spec| pkg_spec.split('=').next().unwrap_or(pkg_spec))
            .collect::<std::collections::HashSet<_>>();
        let installed_packages = get_installed_apt_packages()?;
        let installed_packages_set = installed_packages
            .iter()
            .map(String::as_str)
            .collect::<std::collections::HashSet<_>>();
        check_package_discrepancies("APT", &toml_packages, &installed_packages_set);
    }

    // Check Snap packages
    if let Some(snap_section) = &config.snap {
        let toml_packages = snap_section
            .list
            .iter()
            .map(String::as_str) // Convert &String to &str for HashSet comparison
            .collect::<std::collections::HashSet<_>>();
        let installed_packages = get_installed_snap_packages()?;
        let installed_packages_set = installed_packages
            .iter()
            .map(String::as_str) // Convert &String to &str for HashSet comparison
            .collect::<std::collections::HashSet<_>>();
        check_package_discrepancies("Snap", &toml_packages, &installed_packages_set);
    }

    // Check Flatpak packages
    if let Some(flatpak_section) = &config.flatpak {
        let toml_packages = flatpak_section
            .list
            .iter()
            .map(String::as_str) // Convert &String to &str for HashSet comparison
            .collect::<std::collections::HashSet<_>>();
        let installed_packages = get_installed_flatpak_packages()?;
        let installed_packages_set = installed_packages
            .iter()
            .map(String::as_str) // Convert &String to &str for HashSet comparison
            .collect::<std::collections::HashSet<_>>();
        check_package_discrepancies("Flatpak", &toml_packages, &installed_packages_set);
    }

    // Check Cargo packages
    if let Some(cargo_section) = &config.cargo {
        let toml_packages = cargo_section
            .list
            .iter()
            .map(String::as_str) // Convert &String to &str for HashSet comparison
            .collect::<std::collections::HashSet<_>>();
        let installed_packages = get_installed_cargo_packages()?;
        let installed_packages_set = installed_packages
            .iter()
            .map(String::as_str) // Convert &String to &str for HashSet comparison
            .collect::<std::collections::HashSet<_>>();
        check_package_discrepancies("Cargo", &toml_packages, &installed_packages_set);
    }

    Ok(())
}

fn main() -> Result<(), AppError> {
    let args = Args::parse();

    // Handle the Export command separately as it exits early
    if let Commands::Export { ref output } = args.command {
        let exported_config = export_current_environment()?;
        let toml_string =
            toml::to_string_pretty(&exported_config).map_err(|e| AppError::Other(Box::new(e)))?;

        // Add comment for unexported sections
        let mut final_toml_string = String::new();
        final_toml_string.push_str("# NOTE: scripts and deb sections are not exported as they are defined, not installed.\n");
        final_toml_string.push_str(&toml_string);

        let mut file = fs::File::create(output)?;
        file.write_all(final_toml_string.as_bytes())?;
        println!("Environment exported to {}", output);
        return Ok(()); // Exit after export
    }

    // For other commands, fetch and parse the TOML configuration
    let config: Config = match &args.command {
        Commands::Apply { ref source, .. }
        | Commands::Run { ref source, .. }
        | Commands::Doctor { ref source } => {
            let toml_str = fetch_toml_content(source)?;
            toml::from_str(&toml_str).map_err(AppError::TomlDe)?
        }
        // Export command is handled above, so this arm should not be reached.
        // If it were, it would indicate a logic error.
        Commands::Export { .. } => unreachable!("Export command handled separately"),
    };

    // Determine if the source was a URL for logging purposes before args.command is moved
    let is_remote_source = if let Commands::Run { source, .. } = &args.command {
        source.starts_with("http://") || source.starts_with("https://")
    } else {
        false // Should not happen in this arm
    };

    // Execute the appropriate command logic
    match args.command {
        Commands::Apply {
            dry_run,
            yes,
            only: args_only,
            .. // Ignore source as it's already used to load config
        } => {
            apply_config(&config, dry_run, yes, args_only)?;
        }
        Commands::Doctor { ref source } => {
            // The config is already loaded above.
            doctor_command(&config, source)?;
        }
        Commands::Run {
            ref script_name,
            .. // Ignore source as it's already used to load config
        } => {
            run_scripts(&config, script_name, is_remote_source)?;
        }
        Commands::Export { .. } => {
            // This case is handled before the match, so it should be unreachable.
            unreachable!("Export command handled separately");
        }
    };

    Ok(())
}<|MERGE_RESOLUTION|>--- conflicted
+++ resolved
@@ -612,22 +612,6 @@
                     } else {
                         println!("Installation aborted by user.");
                     }
-<<<<<<< HEAD
-=======
-                } else {
-                    // Parallel execution for actual installation
-                    let result: Result<(), AppError> = snap.list.par_iter().try_for_each(|pkg| {
-                        let pkg_name = pkg.split_whitespace().next().unwrap_or(pkg); // Get base name for check
-                        if !is_snap_package_installed(pkg_name) {
-                            run_command("sudo", &["snap", "install", pkg])
-                                .map_err(AppError::Command)
-                        } else {
-                            println!("Snap package '{}' already installed, skipping.", pkg_name);
-                            Ok(())
-                        }
-                    });
-                    result?;
->>>>>>> 9de6c24c
                 }
             } else {
                 // Parallel installation
